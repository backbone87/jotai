import { expect, it } from 'vitest'
import { atom, createStore } from 'jotai/vanilla'

it('can propagate updates with async atom chains', async () => {
  const store = createStore()

  const countAtom = atom(1)
  let resolve = () => {}
  const asyncAtom = atom(async (get) => {
    const count = get(countAtom)
    await new Promise<void>((r) => (resolve = r))
    return count
  })
  const async2Atom = atom((get) => get(asyncAtom))
  const async3Atom = atom((get) => get(async2Atom))

  expect(store.get(async3Atom) instanceof Promise).toBeTruthy()
  resolve()
  await expect(store.get(async3Atom)).resolves.toBe(1)

  store.set(countAtom, (c) => c + 1)
  expect(store.get(async3Atom) instanceof Promise).toBeTruthy()
  resolve()
  await expect(store.get(async3Atom)).resolves.toBe(2)

  store.set(countAtom, (c) => c + 1)
  expect(store.get(async3Atom) instanceof Promise).toBeTruthy()
  resolve()
  await expect(store.get(async3Atom)).resolves.toBe(3)
})

it('can get async atom with deps more than once before resolving (#1668)', async () => {
  const countAtom = atom(0)

  const resolve: (() => void)[] = []
  const asyncAtom = atom(async (get) => {
    const count = get(countAtom)
    await new Promise<void>((r) => resolve.push(r))
    return count
  })

  const store = createStore()

  store.set(countAtom, (c) => c + 1)
  store.get(asyncAtom)
  store.set(countAtom, (c) => c + 1)
  const promise = store.get(asyncAtom)
  resolve.shift()?.()
  await Promise.resolve()
  resolve.shift()?.()
  const count = await promise
  expect(count).toBe(2)
})

it('correctly updates async derived atom after get/set update', async () => {
  const baseAtom = atom(0)
  const derivedAsyncAtom = atom(
    async (get) => get(baseAtom) + 1,
    async (_get, set, val) => set(baseAtom, val as number),
  )

  const store = createStore()

  // NOTE: Have to .set() straight after await on .get(), so that it executes
  // in the same JS event loop cycle!
  let derived = await store.get(derivedAsyncAtom)
  await store.set(derivedAsyncAtom, 2)

  expect(derived).toBe(1)
  expect(store.get(baseAtom)).toBe(2)

  derived = await store.get(derivedAsyncAtom)
  expect(derived).toBe(3)
})

it('correctly handles the same promise being returned twice from an atom getter (#2151)', async () => {
  const asyncDataAtom = atom(async () => {
    return 'Asynchronous Data'
  })

  const counterAtom = atom(0)

  const derivedAtom = atom((get) => {
    get(counterAtom) // depending on sync data
    return get(asyncDataAtom) // returning a promise from another atom
  })

  const store = createStore()

  store.get(derivedAtom)
  // setting the `counterAtom` dependency on the same JS event loop cycle, before
  // the `derivedAtom` promise resolves.
  store.set(counterAtom, 1)
  await expect(store.get(derivedAtom)).resolves.toBe('Asynchronous Data')
})

it('keeps atoms mounted between recalculations', async () => {
  const metrics1 = {
    mounted: 0,
    unmounted: 0,
  }
  const atom1 = atom(0)
  atom1.onMount = () => {
    ++metrics1.mounted
    return () => {
      ++metrics1.unmounted
    }
  }

  const metrics2 = {
    mounted: 0,
    unmounted: 0,
  }
  const atom2 = atom(0)
  atom2.onMount = () => {
    ++metrics2.mounted
    return () => {
      ++metrics2.unmounted
    }
  }

  let resolve = () => {}
  const derivedAtom = atom(async (get) => {
    get(atom1)
    await new Promise<void>((r) => (resolve = r))
    get(atom2)
  })

  const unrelatedAtom = atom(0)

  const store = createStore()
  store.sub(derivedAtom, () => {})
  resolve()
  await Promise.resolve()
  await Promise.resolve() // we need two awaits to reproduce
  store.set(unrelatedAtom, (c) => c + 1)
  expect(metrics1).toEqual({
    mounted: 1,
    unmounted: 0,
  })
  expect(metrics2).toEqual({
    mounted: 1,
    unmounted: 0,
  })
  store.set(atom1, (c) => c + 1)
  resolve()
  expect(metrics1).toEqual({
    mounted: 1,
    unmounted: 0,
  })
  expect(metrics2).toEqual({
    mounted: 1,
    unmounted: 0,
  })
})

<<<<<<< HEAD
it('settles never resolving async derivations with deps picked up sync', async () => {
  const resolve: ((value: number) => void)[] = []

  const syncAtom = atom({
    promise: new Promise<number>((r) => resolve.push(r)),
  })

  const asyncAtom = atom(async (get) => {
    return await get(syncAtom).promise
  })

  const store = createStore()

  let sub = 0
  const values: unknown[] = []
  store.get(asyncAtom).then((value) => values.push(value))

  store.sub(asyncAtom, () => {
    sub++
    store.get(asyncAtom).then((value) => values.push(value))
  })

  await new Promise((r) => setTimeout(r))

  store.set(syncAtom, {
    promise: new Promise<number>((r) => resolve.push(r)),
  })

  await new Promise((r) => setTimeout(r))

  resolve[1]?.(1)

  await new Promise((r) => setTimeout(r))

  expect(values).toEqual([1, 1])
  expect(sub).toBe(1)
})

it('settles never resolving async derivations with deps picked up async', async () => {
  const resolve: ((value: number) => void)[] = []

  const syncAtom = atom({
    promise: new Promise<number>((r) => resolve.push(r)),
  })

  const asyncAtom = atom(async (get) => {
    // we want to pick up `syncAtom` as an async dep
    await Promise.resolve()

    return await get(syncAtom).promise
  })

  const store = createStore()

  let sub = 0
  const values: unknown[] = []
  store.get(asyncAtom).then((value) => values.push(value))

  store.sub(asyncAtom, () => {
    sub++
    store.get(asyncAtom).then((value) => values.push(value))
  })

  await new Promise((r) => setTimeout(r))

  store.set(syncAtom, {
    promise: new Promise<number>((r) => resolve.push(r)),
  })

  await new Promise((r) => setTimeout(r))

  resolve[1]?.(1)

  await new Promise((r) => setTimeout(r))

  expect(values).toEqual([1, 1])
  expect(sub).toBe(1)
=======
it('should not provide stale values to conditional dependents', () => {
  const dataAtom = atom<number[]>([100])
  const hasFilterAtom = atom(false)
  const filteredAtom = atom((get) => {
    const data = get(dataAtom)
    const hasFilter = get(hasFilterAtom)
    if (hasFilter) {
      return []
    } else {
      return data
    }
  })
  const stageAtom = atom((get) => {
    const hasFilter = get(hasFilterAtom)
    if (hasFilter) {
      const filtered = get(filteredAtom)
      return filtered.length === 0 ? 'is-empty' : 'has-data'
    } else {
      return 'no-filter'
    }
  })

  const store = createStore()
  store.sub(filteredAtom, () => undefined)
  store.sub(stageAtom, () => undefined)

  expect(store.get(stageAtom), 'should start without filter').toBe('no-filter')
  store.set(hasFilterAtom, true)
  expect(store.get(stageAtom), 'should update').toBe('is-empty')
>>>>>>> fca316f7
})<|MERGE_RESOLUTION|>--- conflicted
+++ resolved
@@ -154,85 +154,6 @@
   })
 })
 
-<<<<<<< HEAD
-it('settles never resolving async derivations with deps picked up sync', async () => {
-  const resolve: ((value: number) => void)[] = []
-
-  const syncAtom = atom({
-    promise: new Promise<number>((r) => resolve.push(r)),
-  })
-
-  const asyncAtom = atom(async (get) => {
-    return await get(syncAtom).promise
-  })
-
-  const store = createStore()
-
-  let sub = 0
-  const values: unknown[] = []
-  store.get(asyncAtom).then((value) => values.push(value))
-
-  store.sub(asyncAtom, () => {
-    sub++
-    store.get(asyncAtom).then((value) => values.push(value))
-  })
-
-  await new Promise((r) => setTimeout(r))
-
-  store.set(syncAtom, {
-    promise: new Promise<number>((r) => resolve.push(r)),
-  })
-
-  await new Promise((r) => setTimeout(r))
-
-  resolve[1]?.(1)
-
-  await new Promise((r) => setTimeout(r))
-
-  expect(values).toEqual([1, 1])
-  expect(sub).toBe(1)
-})
-
-it('settles never resolving async derivations with deps picked up async', async () => {
-  const resolve: ((value: number) => void)[] = []
-
-  const syncAtom = atom({
-    promise: new Promise<number>((r) => resolve.push(r)),
-  })
-
-  const asyncAtom = atom(async (get) => {
-    // we want to pick up `syncAtom` as an async dep
-    await Promise.resolve()
-
-    return await get(syncAtom).promise
-  })
-
-  const store = createStore()
-
-  let sub = 0
-  const values: unknown[] = []
-  store.get(asyncAtom).then((value) => values.push(value))
-
-  store.sub(asyncAtom, () => {
-    sub++
-    store.get(asyncAtom).then((value) => values.push(value))
-  })
-
-  await new Promise((r) => setTimeout(r))
-
-  store.set(syncAtom, {
-    promise: new Promise<number>((r) => resolve.push(r)),
-  })
-
-  await new Promise((r) => setTimeout(r))
-
-  resolve[1]?.(1)
-
-  await new Promise((r) => setTimeout(r))
-
-  expect(values).toEqual([1, 1])
-  expect(sub).toBe(1)
-=======
 it('should not provide stale values to conditional dependents', () => {
   const dataAtom = atom<number[]>([100])
   const hasFilterAtom = atom(false)
@@ -262,5 +183,83 @@
   expect(store.get(stageAtom), 'should start without filter').toBe('no-filter')
   store.set(hasFilterAtom, true)
   expect(store.get(stageAtom), 'should update').toBe('is-empty')
->>>>>>> fca316f7
+})
+
+it('settles never resolving async derivations with deps picked up sync', async () => {
+  const resolve: ((value: number) => void)[] = []
+
+  const syncAtom = atom({
+    promise: new Promise<number>((r) => resolve.push(r)),
+  })
+
+  const asyncAtom = atom(async (get) => {
+    return await get(syncAtom).promise
+  })
+
+  const store = createStore()
+
+  let sub = 0
+  const values: unknown[] = []
+  store.get(asyncAtom).then((value) => values.push(value))
+
+  store.sub(asyncAtom, () => {
+    sub++
+    store.get(asyncAtom).then((value) => values.push(value))
+  })
+
+  await new Promise((r) => setTimeout(r))
+
+  store.set(syncAtom, {
+    promise: new Promise<number>((r) => resolve.push(r)),
+  })
+
+  await new Promise((r) => setTimeout(r))
+
+  resolve[1]?.(1)
+
+  await new Promise((r) => setTimeout(r))
+
+  expect(values).toEqual([1, 1])
+  expect(sub).toBe(1)
+})
+
+it('settles never resolving async derivations with deps picked up async', async () => {
+  const resolve: ((value: number) => void)[] = []
+
+  const syncAtom = atom({
+    promise: new Promise<number>((r) => resolve.push(r)),
+  })
+
+  const asyncAtom = atom(async (get) => {
+    // we want to pick up `syncAtom` as an async dep
+    await Promise.resolve()
+
+    return await get(syncAtom).promise
+  })
+
+  const store = createStore()
+
+  let sub = 0
+  const values: unknown[] = []
+  store.get(asyncAtom).then((value) => values.push(value))
+
+  store.sub(asyncAtom, () => {
+    sub++
+    store.get(asyncAtom).then((value) => values.push(value))
+  })
+
+  await new Promise((r) => setTimeout(r))
+
+  store.set(syncAtom, {
+    promise: new Promise<number>((r) => resolve.push(r)),
+  })
+
+  await new Promise((r) => setTimeout(r))
+
+  resolve[1]?.(1)
+
+  await new Promise((r) => setTimeout(r))
+
+  expect(values).toEqual([1, 1])
+  expect(sub).toBe(1)
 })